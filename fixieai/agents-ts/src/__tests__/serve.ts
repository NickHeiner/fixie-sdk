<<<<<<< HEAD
import fsSync from 'fs';
import fs from 'fs/promises';
=======
>>>>>>> 08aa4f5c
import got from 'got';
import nock from 'nock';
import path from 'path';
import tempy from 'tempy';
import type { PromiseType } from 'utility-types';
<<<<<<< HEAD
import serve, { AgentConfig } from '../serve';

const agentConfigPath = path.resolve(__dirname, '..', 'fixtures', 'agent.yaml');
const agentConfigContents = fsSync.readFileSync(agentConfigPath, 'utf8');
const agentConfig = yaml.load(agentConfigContents) as AgentConfig;
=======
import serve from '../serve';
>>>>>>> 08aa4f5c

const agentPackagePath = path.resolve(__dirname, '..', 'fixtures');
const refreshMetadataAPIUrl = 'http://fake:3000/refresh-metadata';

nock(new URL(refreshMetadataAPIUrl).origin).post('/refresh-metadata').times(Infinity).reply(200, {});

it('throws an error if the entry point does not exist', async () => {
  await expect(async () => {
    const close = await serve({
      packagePath: 'does-not-exist',
      port: 3000,
      silentStartup: true,
      refreshMetadataAPIUrl,
    });
    close();
  }).rejects.toThrowError(
    /Could not find package at path: .*does-not-exist. Does this path exist\? If it does, did you specify a "main" field in your package.json\?/,
  );
});

it('relative path to agent', async () => {
  const close = await serve({
    packagePath: path.relative(process.cwd(), agentPackagePath),
    port: 3000,
    silentStartup: true,
    refreshMetadataAPIUrl,
  });
  await close();
});

const port = 3000;
describe('server starts', () => {
  // If `serve` throws an error, then `close` will be undefined. Jest will invoke the tests even if `beforeEach` throws.
  let close: PromiseType<ReturnType<typeof serve>> | undefined;

  beforeEach(async () => {
    close = await serve({
      packagePath: agentPackagePath,
      port,
      silentStartup: true,
      silentRequestHandling: true,
      refreshMetadataAPIUrl,
    });
  });

  it('Request body is not in the expected format', async () => {
    const response = await got.post(`http://localhost:${port}/roll`, {
      json: { message: { unrecognizedKey: 'invalid' } },
      throwHttpErrors: false,
    });

    expect(response.statusCode).toBe(400);
    expect(response.body).toBe(
      'Request body must be of the shape: {"message": {"text": "your input to the function"}}. However, the body was: {"message":{"unrecognizedKey":"invalid"}}',
    );
  });

  it('Function being called does not exist', async () => {
    const response = await got.post(`http://localhost:${port}/function-does-not-exist`, {
      json: { message: { text: 'input' } },
      throwHttpErrors: false,
    });

    expect(response.statusCode).toBe(404);
    expect(response.body).toBe(
      'Function not found: function-does-not-exist. Functions available: roll, willThrowError, willThrowErrorAsync, rollAsync',
    );
  });

  describe('sync functions', () => {
    it('calls a function', async () => {
      const response = await got.post(`http://localhost:${port}/roll`, {
        responseType: 'json',
        json: { message: { text: '20 1' } },
      });
      expect(response.statusCode).toBe(200);
      const diceResult = Number((response.body as any).message.text);
      expect(diceResult).not.toBeNaN();
      expect(diceResult).toBeGreaterThanOrEqual(1);
      expect(diceResult).toBeLessThanOrEqual(20);
    });

    it('Function being called throws an error', async () => {
      const response = await got.post(`http://localhost:${port}/willThrowError`, {
        json: { message: { text: 'input' } },
        throwHttpErrors: false,
      });

      expect(response.statusCode).toBe(500);
      expect(response.body).toMatch(/Error: This is an error/);
    });
  });

  describe('async functions', () => {
    it('calls a function', async () => {
      const response = await got.post(`http://localhost:${port}/rollAsync`, {
        responseType: 'json',
        json: { message: { text: '10 1' } },
      });
      expect(response.statusCode).toBe(200);
      const diceResult = Number((response.body as any).message.text);
      expect(diceResult).not.toBeNaN();
      expect(diceResult).toBeGreaterThanOrEqual(1);
      expect(diceResult).toBeLessThanOrEqual(10);
    });

    it('Function being called throws an error', async () => {
      const response = await got.post(`http://localhost:${port}/willThrowErrorAsync`, {
        json: { message: { text: 'input' } },
        throwHttpErrors: false,
      });

      expect(response.statusCode).toBe(500);
      expect(response.body).toMatch(/Error: This is an async error/);
    });
  });

  it('Agent metadata', async () => {
    const response = await got(`http://localhost:${port}`);

    expect(response.statusCode).toBe(200);
    expect(response.body).toEqual(JSON.stringify({
      base_prompt: "I'm an agent that rolls virtual dice!",
      few_shots: [
        `
Q: Roll a d20
Ask Func[roll]: 20 1
Func[roll] says: 12
A: You rolled a 12!`,
        `Q: Roll two dice and blow on them first for good luck
Ask Func[roll]: 6 2
Func[roll] says: 4 3
A: You rolled a 4 and a 3, with a total of 7.`,
        `Q: Roll 3d8
Ask Func[roll]: 8 3
Func[roll] says: 5 3 8
A: You rolled 5, 3, and 8, for a total of 16.
`,
      ],
    }));
  });

  afterEach(() => {
    close?.();
  });
});

it('watch mode', async () => {
  const tempDir = tempy.directory({ prefix: 'fixie-sdk-serve-bin-tests' });
  const temporaryAgentConfigPath = path.join(tempDir, 'agent.yaml');
  const temporaryAgentTSPath = path.join(tempDir, 'index.ts');

  const temporaryAgentConfig = {
    ...agentConfig,
    entry_point: 'index.ts',
  };

  await fs.writeFile(temporaryAgentConfigPath, yaml.dump(temporaryAgentConfig));

  const originalfixtureAgentTSPath = path.resolve(path.dirname(agentConfigPath), agentConfig.entry_point);
  await fs.copyFile(originalfixtureAgentTSPath, temporaryAgentTSPath);

  let close;
  try {
    close = await serve({
      agentConfigPath: temporaryAgentConfigPath,
      agentConfig: temporaryAgentConfig,
      port,
      silentStartup: true,
      watch: true,
      silentRequestHandling: true,
      refreshMetadataAPIUrl,
    });

    const response = await got(`http://localhost:${port}`);
    expect(JSON.parse(response.body)).toEqual(
      expect.objectContaining({ base_prompt: "I'm an agent that rolls virtual dice!" }),
    );

    /**
     * This is a little spooky, because it means we're not testing one of the core pieces of logic: that the server
     * properly clears the NodeJS require cache before reloading the file. However, without this line, Jest's own
     * require cache muckery interferes with what the server does, thereby breaking the test.
     *
     * I tested manually and the server's cache clearing behavior works. 👻🤪
     */
    jest.resetModules();

    const orginalTSContents = await fs.readFile(temporaryAgentTSPath, 'utf8');
    const modifiedTSContents = orginalTSContents.replace(
      "I'm an agent that rolls virtual dice!",
      "I'm a modified agent!",
    );
    await fs.writeFile(temporaryAgentTSPath, modifiedTSContents);
    await new Promise((resolve) => setTimeout(resolve, 2000));

    const responseAfterWatch = await got(`http://localhost:${port}`);
    expect(JSON.parse(responseAfterWatch.body)).toEqual(
      expect.objectContaining({ base_prompt: "I'm a modified agent!" }),
    );
  } finally {
    await close?.();
  }
});<|MERGE_RESOLUTION|>--- conflicted
+++ resolved
@@ -1,22 +1,10 @@
-<<<<<<< HEAD
-import fsSync from 'fs';
 import fs from 'fs/promises';
-=======
->>>>>>> 08aa4f5c
 import got from 'got';
 import nock from 'nock';
 import path from 'path';
 import tempy from 'tempy';
 import type { PromiseType } from 'utility-types';
-<<<<<<< HEAD
-import serve, { AgentConfig } from '../serve';
-
-const agentConfigPath = path.resolve(__dirname, '..', 'fixtures', 'agent.yaml');
-const agentConfigContents = fsSync.readFileSync(agentConfigPath, 'utf8');
-const agentConfig = yaml.load(agentConfigContents) as AgentConfig;
-=======
 import serve from '../serve';
->>>>>>> 08aa4f5c
 
 const agentPackagePath = path.resolve(__dirname, '..', 'fixtures');
 const refreshMetadataAPIUrl = 'http://fake:3000/refresh-metadata';
@@ -166,24 +154,15 @@
 
 it('watch mode', async () => {
   const tempDir = tempy.directory({ prefix: 'fixie-sdk-serve-bin-tests' });
-  const temporaryAgentConfigPath = path.join(tempDir, 'agent.yaml');
   const temporaryAgentTSPath = path.join(tempDir, 'index.ts');
 
-  const temporaryAgentConfig = {
-    ...agentConfig,
-    entry_point: 'index.ts',
-  };
-
-  await fs.writeFile(temporaryAgentConfigPath, yaml.dump(temporaryAgentConfig));
-
-  const originalfixtureAgentTSPath = path.resolve(path.dirname(agentConfigPath), agentConfig.entry_point);
+  const originalfixtureAgentTSPath = path.resolve(agentPackagePath, 'index.ts');
   await fs.copyFile(originalfixtureAgentTSPath, temporaryAgentTSPath);
 
   let close;
   try {
     close = await serve({
-      agentConfigPath: temporaryAgentConfigPath,
-      agentConfig: temporaryAgentConfig,
+      packagePath: tempDir,
       port,
       silentStartup: true,
       watch: true,
@@ -211,6 +190,8 @@
       "I'm a modified agent!",
     );
     await fs.writeFile(temporaryAgentTSPath, modifiedTSContents);
+
+    // This also kinda sucks but I think it'll be fine for now.
     await new Promise((resolve) => setTimeout(resolve, 2000));
 
     const responseAfterWatch = await got(`http://localhost:${port}`);
