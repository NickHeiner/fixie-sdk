import fs from 'fs/promises';
import got from 'got';
import nock from 'nock';
import path from 'path';
import tempy from 'tempy';
import type { PromiseType } from 'utility-types';
import serve from '../serve';

const agentPackagePath = path.resolve(__dirname, '..', 'fixtures');
let refreshMetadataAPIUrlCallCount = 0;
const refreshMetadataAPIUrl = 'http://fake:3000/refresh-metadata';

nock(new URL(refreshMetadataAPIUrl).origin).post('/refresh-metadata').times(Infinity).reply(
  200,
  () => {
    refreshMetadataAPIUrlCallCount++;
  },
);

it('throws an error if the entry point does not exist', async () => {
  await expect(async () => {
    const close = await serve({
      packagePath: 'does-not-exist',
      port: 3000,
      silentStartup: true,
      refreshMetadataAPIUrl,
    });
    close();
  }).rejects.toThrowError(
    /Could not find package at path: .*does-not-exist. Does this path exist\? If it does, did you specify a "main" field in your package.json\?/,
  );
});

it('relative path to agent', async () => {
  const close = await serve({
    packagePath: path.relative(process.cwd(), agentPackagePath),
    port: 3000,
    silentStartup: true,
    refreshMetadataAPIUrl,
  });
  await close();
});

const port = 3000;
describe('server starts', () => {
  // If `serve` throws an error, then `close` will be undefined. Jest will invoke the tests even if `beforeEach` throws.
  let close: PromiseType<ReturnType<typeof serve>> | undefined;

  beforeEach(async () => {
    close = await serve({
      packagePath: agentPackagePath,
      port,
      silentStartup: true,
      silentRequestHandling: true,
      refreshMetadataAPIUrl,
    });
  });

  it('Request body is not in the expected format', async () => {
    const response = await got.post(`http://localhost:${port}/roll`, {
      json: { message: { unrecognizedKey: 'invalid' } },
      throwHttpErrors: false,
    });

    expect(response.statusCode).toBe(400);
    expect(response.body).toBe(
      'Request body must be of the shape: {"message": {"text": "your input to the function"}}. However, the body was: {"message":{"unrecognizedKey":"invalid"}}',
    );
  });

  it('Function being called does not exist', async () => {
    const response = await got.post(`http://localhost:${port}/function-does-not-exist`, {
      json: { message: { text: 'input' } },
      throwHttpErrors: false,
    });

    expect(response.statusCode).toBe(404);
    expect(response.body).toBe(
      'Function not found: function-does-not-exist. Functions available: roll, willThrowError, willThrowErrorAsync, rollAsync',
    );
  });

  describe('sync functions', () => {
    it('calls a function', async () => {
      const response = await got.post(`http://localhost:${port}/roll`, {
        responseType: 'json',
        json: { message: { text: '20 1' } },
      });
      expect(response.statusCode).toBe(200);
      const diceResult = Number((response.body as any).message.text);
      expect(diceResult).not.toBeNaN();
      expect(diceResult).toBeGreaterThanOrEqual(1);
      expect(diceResult).toBeLessThanOrEqual(20);
    });

    it('Function being called throws an error', async () => {
      const response = await got.post(`http://localhost:${port}/willThrowError`, {
        json: { message: { text: 'input' } },
        throwHttpErrors: false,
      });

      expect(response.statusCode).toBe(500);
      expect(response.body).toMatch(/Error: This is an error/);
    });
  });

  describe('async functions', () => {
    it('calls a function', async () => {
      const response = await got.post(`http://localhost:${port}/rollAsync`, {
        responseType: 'json',
        json: { message: { text: '10 1' } },
      });
      expect(response.statusCode).toBe(200);
      const diceResult = Number((response.body as any).message.text);
      expect(diceResult).not.toBeNaN();
      expect(diceResult).toBeGreaterThanOrEqual(1);
      expect(diceResult).toBeLessThanOrEqual(10);
    });

    it('Function being called throws an error', async () => {
      const response = await got.post(`http://localhost:${port}/willThrowErrorAsync`, {
        json: { message: { text: 'input' } },
        throwHttpErrors: false,
      });

      expect(response.statusCode).toBe(500);
      expect(response.body).toMatch(/Error: This is an async error/);
    });
  });

  it('Agent metadata', async () => {
    const response = await got(`http://localhost:${port}`);

    expect(response.statusCode).toBe(200);
    expect(response.body).toEqual(JSON.stringify({
      base_prompt: "I'm an agent that rolls virtual dice!",
      few_shots: [
        `
Q: Roll a d20
Ask Func[roll]: 20 1
Func[roll] says: 12
A: You rolled a 12!`,
        `Q: Roll two dice and blow on them first for good luck
Ask Func[roll]: 6 2
Func[roll] says: 4 3
A: You rolled a 4 and a 3, with a total of 7.`,
        `Q: Roll 3d8
Ask Func[roll]: 8 3
Func[roll] says: 5 3 8
A: You rolled 5, 3, and 8, for a total of 16.
`,
      ],
    }));
  });

  afterEach(() => {
    close?.();
  });
});

it('watch mode', async () => {
  const tempDir = tempy.directory({ prefix: 'fixie-sdk-serve-bin-tests' });
  const temporaryAgentTSPath = path.join(tempDir, 'index.ts');

  const originalfixtureAgentTSPath = path.resolve(agentPackagePath, 'index.ts');
  await fs.copyFile(originalfixtureAgentTSPath, temporaryAgentTSPath);

  let close;
  try {
    close = await serve({
      packagePath: tempDir,
      port,
      silentStartup: true,
      watch: true,
      silentRequestHandling: true,
      refreshMetadataAPIUrl,
    });

    const response = await got(`http://localhost:${port}`);
    expect(JSON.parse(response.body)).toEqual(
      expect.objectContaining({ base_prompt: "I'm an agent that rolls virtual dice!" }),
    );

    /**
     * This is a little spooky, because it means we're not testing one of the core pieces of logic: that the server
     * properly clears the NodeJS require cache before reloading the file. However, without this line, Jest's own
     * require cache muckery interferes with what the server does, thereby breaking the test.
     *
     * I tested manually and the server's cache clearing behavior works. 👻🤪
     */
    jest.resetModules();
<<<<<<< HEAD
=======
    const originalRefreshMetadataCallCount = refreshMetadataAPIUrlCallCount;
>>>>>>> c9eea0ba

    const orginalTSContents = await fs.readFile(temporaryAgentTSPath, 'utf8');
    const modifiedTSContents = orginalTSContents.replace(
      "I'm an agent that rolls virtual dice!",
      "I'm a modified agent!",
    );
    await fs.writeFile(temporaryAgentTSPath, modifiedTSContents);

    // This also kinda sucks but I think it'll be fine for now.
    await new Promise((resolve) => setTimeout(resolve, 2000));

<<<<<<< HEAD
=======
    expect(refreshMetadataAPIUrlCallCount).toBe(originalRefreshMetadataCallCount + 1);

>>>>>>> c9eea0ba
    const responseAfterWatch = await got(`http://localhost:${port}`);
    expect(JSON.parse(responseAfterWatch.body)).toEqual(
      expect.objectContaining({ base_prompt: "I'm a modified agent!" }),
    );
<<<<<<< HEAD
=======

    const tsContentsWithNewFunc = `
      ${modifiedTSContents}
      export function newFunc() { return 'newFuncResponse'; }
    `;

    jest.resetModules();
    await fs.writeFile(temporaryAgentTSPath, tsContentsWithNewFunc);
    await new Promise((resolve) => setTimeout(resolve, 2000));

    expect(refreshMetadataAPIUrlCallCount).toBe(originalRefreshMetadataCallCount + 1);

    const newFuncResponse = await got.post(`http://localhost:${port}/newFunc`, {
      json: { message: { text: 'input' } },
      responseType: 'json',
    });

    expect(newFuncResponse.statusCode).toBe(200);
    expect(newFuncResponse.body).toEqual({ message: { text: 'newFuncResponse' } });
>>>>>>> c9eea0ba
  } finally {
    await close?.();
  }
});<|MERGE_RESOLUTION|>--- conflicted
+++ resolved
@@ -189,10 +189,7 @@
      * I tested manually and the server's cache clearing behavior works. 👻🤪
      */
     jest.resetModules();
-<<<<<<< HEAD
-=======
     const originalRefreshMetadataCallCount = refreshMetadataAPIUrlCallCount;
->>>>>>> c9eea0ba
 
     const orginalTSContents = await fs.readFile(temporaryAgentTSPath, 'utf8');
     const modifiedTSContents = orginalTSContents.replace(
@@ -204,17 +201,12 @@
     // This also kinda sucks but I think it'll be fine for now.
     await new Promise((resolve) => setTimeout(resolve, 2000));
 
-<<<<<<< HEAD
-=======
     expect(refreshMetadataAPIUrlCallCount).toBe(originalRefreshMetadataCallCount + 1);
 
->>>>>>> c9eea0ba
     const responseAfterWatch = await got(`http://localhost:${port}`);
     expect(JSON.parse(responseAfterWatch.body)).toEqual(
       expect.objectContaining({ base_prompt: "I'm a modified agent!" }),
     );
-<<<<<<< HEAD
-=======
 
     const tsContentsWithNewFunc = `
       ${modifiedTSContents}
@@ -234,7 +226,6 @@
 
     expect(newFuncResponse.statusCode).toBe(200);
     expect(newFuncResponse.body).toEqual({ message: { text: 'newFuncResponse' } });
->>>>>>> c9eea0ba
   } finally {
     await close?.();
   }
