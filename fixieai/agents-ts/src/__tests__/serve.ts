--- conflicted
+++ resolved
@@ -7,10 +7,6 @@
 import type { PromiseType } from 'utility-types';
 import serve from '../serve';
 
-<<<<<<< HEAD
-const agentId = 'my-agent';
-=======
->>>>>>> 57c0298f
 const agentPackagePath = path.resolve(__dirname, '..', 'fixtures', 'normal');
 let refreshMetadataAPIUrlCallCount = 0;
 const refreshMetadataAPIUrl = 'http://fake:3000/refresh-metadata';
@@ -110,11 +106,7 @@
   });
 
   it('request body is not in the expected format', async () => {
-<<<<<<< HEAD
-    const response = await gotClient.post(`http://localhost:${port}/roll`, {
-=======
     const response = await got.post(`http://localhost:${port}/roll`, {
->>>>>>> 57c0298f
       json: { message: { unrecognizedKey: 'invalid' } },
       throwHttpErrors: false,
     });
@@ -125,82 +117,14 @@
     );
   });
 
-<<<<<<< HEAD
-  it('Function being called does not exist', async () => {
-    const response = await gotClient.post(`http://localhost:${port}/function-does-not-exist`, {
-=======
   it('function being called does not exist', async () => {
     const response = await got.post(`http://localhost:${port}/function-does-not-exist`, {
->>>>>>> 57c0298f
       json: { message: { text: 'input' } },
       throwHttpErrors: false,
     });
 
     expect(response.statusCode).toBe(404);
     expect(response.body).toBe(
-<<<<<<< HEAD
-      'Function not found: function-does-not-exist. Functions available: chartFromBinary, chartFromText, chartFromUri, deleteItem, getItem, getItems, getTextOfEmbed, hasItem, roll, rollAsync, saveItem, willThrowError, willThrowErrorAsync',
-    );
-  });
-
-  describe('user storage', () => {
-    it('has no keys when there are no items', async () => {
-      const response = await gotClient.post(`http://localhost:${port}/getItems`, {
-        responseType: 'json',
-        json: { message: { text: '' } },
-      });
-      expect(response.body).toStrictEqual({ message: expect.objectContaining({ text: '[]' }) });
-
-      const hasItemResponse = await gotClient.post(`http://localhost:${port}/hasItem`, {
-        responseType: 'json',
-        json: { message: { text: 'key' } },
-      });
-      expect(hasItemResponse.body).toStrictEqual({ message: expect.objectContaining({ text: 'false' }) });
-    });
-
-    it('set/get a key', async () => {
-      const response = await gotClient.post(`http://localhost:${port}/saveItem`, {
-        responseType: 'json',
-        json: { message: { text: 'key:value' } },
-      });
-      expect(response.body).toStrictEqual({ message: expect.objectContaining({ text: 'Set value' }) });
-
-      const getResponse = await gotClient.post(`http://localhost:${port}/getItem`, {
-        responseType: 'json',
-        json: { message: { text: 'key' } },
-      });
-      expect(getResponse.body).toStrictEqual({ message: expect.objectContaining({ text: 'value' }) });
-
-      const getKeysResponse = await gotClient.post(`http://localhost:${port}/getItems`, {
-        responseType: 'json',
-        json: { message: { text: '' } },
-      });
-      expect(getKeysResponse.body).toStrictEqual({ message: expect.objectContaining({ text: '["key"]' }) });
-
-      const hasItemResponse = await gotClient.post(`http://localhost:${port}/hasItem`, {
-        responseType: 'json',
-        json: { message: { text: 'key' } },
-      });
-      expect(hasItemResponse.body).toStrictEqual({ message: expect.objectContaining({ text: 'true' }) });
-
-      const deleteItemResponse = await gotClient.post(`http://localhost:${port}/deleteItem`, {
-        responseType: 'json',
-        json: { message: { text: 'key' } },
-      });
-      expect(deleteItemResponse.body).toStrictEqual({ message: expect.objectContaining({ text: 'Deleted value' }) });
-
-      const finalGetItemsResponse = await gotClient.post(`http://localhost:${port}/getItems`, {
-        responseType: 'json',
-        json: { message: { text: '' } },
-      });
-      expect(finalGetItemsResponse.body).toStrictEqual({ message: expect.objectContaining({ text: '[]' }) });
-    });
-  });
-
-  describe('embeds', () => {
-    it('fromBinary', async () => {
-      const response = await gotClient.post(`http://localhost:${port}/chartFromBinary`, {
-=======
       'Function not found: function-does-not-exist. Functions available: roll, willThrowError, willThrowErrorAsync, rollAsync, chartFromBinary, chartFromText, chartFromUri, getTextOfEmbed',
     );
   });
@@ -208,7 +132,6 @@
   describe('embeds', () => {
     it('fromBinary', async () => {
       const response = await got.post(`http://localhost:${port}/chartFromBinary`, {
->>>>>>> 57c0298f
         responseType: 'json',
         json: { message: { text: '' } },
       });
@@ -253,11 +176,7 @@
       const embedUrl = new URL('https://sample-url-to-embed.com/image.webp');
       nock(embedUrl.origin).get(embedUrl.pathname).reply(200, 'image-data');
 
-<<<<<<< HEAD
-      const response = await gotClient.post(`http://localhost:${port}/chartFromUri`, {
-=======
       const response = await got.post(`http://localhost:${port}/chartFromUri`, {
->>>>>>> 57c0298f
         responseType: 'json',
         json: { message: { text: '' } },
       });
@@ -276,11 +195,7 @@
     });
 
     it('func is able to access an inbound embed', async () => {
-<<<<<<< HEAD
-      const response = await gotClient.post(`http://localhost:${port}/getTextOfEmbed`, {
-=======
       const response = await got.post(`http://localhost:${port}/getTextOfEmbed`, {
->>>>>>> 57c0298f
         responseType: 'json',
         json: {
           message: {
@@ -318,11 +233,7 @@
     });
 
     it('function being called throws an error', async () => {
-<<<<<<< HEAD
-      const response = await gotClient.post(`http://localhost:${port}/willThrowError`, {
-=======
       const response = await got.post(`http://localhost:${port}/willThrowError`, {
->>>>>>> 57c0298f
         json: { message: { text: 'input' } },
         throwHttpErrors: false,
       });
@@ -346,11 +257,7 @@
     });
 
     it('function being called throws an error', async () => {
-<<<<<<< HEAD
-      const response = await gotClient.post(`http://localhost:${port}/willThrowErrorAsync`, {
-=======
       const response = await got.post(`http://localhost:${port}/willThrowErrorAsync`, {
->>>>>>> 57c0298f
         json: { message: { text: 'input' } },
         throwHttpErrors: false,
       });
@@ -361,11 +268,7 @@
   });
 
   it('agent metadata', async () => {
-<<<<<<< HEAD
-    const response = await gotClient(`http://localhost:${port}`);
-=======
     const response = await got(`http://localhost:${port}`);
->>>>>>> 57c0298f
 
     expect(response.statusCode).toBe(200);
     expect(response.body).toBe(JSON.stringify({
@@ -411,11 +314,7 @@
       userStorageApiUrl,
     });
 
-<<<<<<< HEAD
-    const response = await gotClient(`http://localhost:${port}`);
-=======
     const response = await got(`http://localhost:${port}`);
->>>>>>> 57c0298f
     expect(JSON.parse(response.body)).toStrictEqual(
       expect.objectContaining({ base_prompt: "I'm an agent that rolls virtual dice!" }),
     );
@@ -442,13 +341,8 @@
 
     expect(refreshMetadataAPIUrlCallCount).toBe(originalRefreshMetadataCallCount + 1);
 
-<<<<<<< HEAD
-    const responseAfterWatch = await gotClient(`http://localhost:${port}`);
-    expect(JSON.parse(responseAfterWatch.body)).toEqual(
-=======
     const responseAfterWatch = await got(`http://localhost:${port}`);
     expect(JSON.parse(responseAfterWatch.body)).toStrictEqual(
->>>>>>> 57c0298f
       expect.objectContaining({ base_prompt: "I'm a modified agent!" }),
     );
 
